--- conflicted
+++ resolved
@@ -38,16 +38,10 @@
   units = length(var.machine_ids) # need to manage the number of units
 
   charm {
-<<<<<<< HEAD
     name     = "openstack-hypervisor"
     channel  = var.charm_channel
     revision = var.charm_revision
-    series   = "jammy"
-=======
-    name    = "openstack-hypervisor"
-    channel = var.charm_channel
     base    = "ubuntu@22.04"
->>>>>>> ca4b0c78
   }
 
   config = merge({
