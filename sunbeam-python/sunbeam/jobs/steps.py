--- conflicted
+++ resolved
@@ -95,32 +95,18 @@
             LOG.debug(str(e))
 
         try:
-<<<<<<< HEAD
-            tfvars = read_config(self.client, self.config)
-        except ConfigItemNotFoundException:
-            tfvars = {}
-
-        tfvars.update(self.extra_tfvars())
-        tfvars.update(
-            {
-                "machine_ids": machine_ids,
-                "machine_model": self.model,
-            }
-        )
-        update_config(self.client, self.config, tfvars)
-        self.tfhelper.write_tfvars(tfvars)
-
-        try:
-            self.tfhelper.apply()
-=======
             extra_tfvars = self.extra_tfvars()
-            extra_tfvars.update({"machine_ids": machine_ids})
+            extra_tfvars.update(
+                {
+                    "machine_ids": machine_ids,
+                    "machine_model": self.model,
+                }
+            )
             self.manifest.update_tfvars_and_apply_tf(
                 tfplan=self.tfplan,
                 tfvar_config=self.config,
                 override_tfvars=extra_tfvars,
             )
->>>>>>> b1f78431
         except TerraformException as e:
             return Result(ResultType.FAILED, str(e))
 
