--- conflicted
+++ resolved
@@ -93,12 +93,8 @@
         client: Client,
         manifest: Manifest,
         jhelper: JujuHelper,
-<<<<<<< HEAD
         model: str = MODEL,
-        preseed_file: Optional[Path] = None,
-=======
         deployment_preseed: dict | None = None,
->>>>>>> b1f78431
         accept_defaults: bool = False,
         refresh: bool = False,
     ):
@@ -108,12 +104,8 @@
             jhelper,
             MICROK8S_CONFIG_KEY,
             APPLICATION,
-<<<<<<< HEAD
             model,
-=======
-            MODEL,
             "microk8s-plan",
->>>>>>> b1f78431
             "Deploy MicroK8S",
             "Deploying MicroK8S",
             refresh,
