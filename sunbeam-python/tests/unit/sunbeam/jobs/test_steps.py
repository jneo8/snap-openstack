# Copyright (c) 2023 Canonical Ltd.
#
# Licensed under the Apache License, Version 2.0 (the "License");
# you may not use this file except in compliance with the License.
# You may obtain a copy of the License at
#
#    http://www.apache.org/licenses/LICENSE-2.0
#
# Unless required by applicable law or agreed to in writing, software
# distributed under the License is distributed on an "AS IS" BASIS,
# WITHOUT WARRANTIES OR CONDITIONS OF ANY KIND, either express or
# implied.
# See the License for the specific language governing permissions and
# limitations under the License.

import asyncio
from unittest.mock import AsyncMock, Mock, patch

import pytest

from sunbeam.clusterd.service import NodeNotExistInClusterException
from sunbeam.commands.terraform import TerraformException
from sunbeam.jobs.common import ResultType
from sunbeam.jobs.juju import ApplicationNotFoundException, TimeoutException
from sunbeam.jobs.manifest import Manifest
from sunbeam.jobs.steps import (
    AddMachineUnitStep,
    DeployMachineApplicationStep,
    RemoveMachineUnitStep,
)


@pytest.fixture(autouse=True)
def mock_run_sync(mocker):
    try:
        loop = asyncio.get_running_loop()
    except RuntimeError:
        loop = asyncio.new_event_loop()

    def run_sync(coro):
        return loop.run_until_complete(coro)

    mocker.patch("sunbeam.jobs.steps.run_sync", run_sync)
    yield
    loop.close()


@pytest.fixture()
def cclient():
    yield Mock()


@pytest.fixture()
def jhelper():
    yield AsyncMock()


@pytest.fixture()
def read_config():
    with patch("sunbeam.jobs.steps.read_config", return_value={}) as p:
        yield p


@pytest.fixture()
def manifest():
    with patch.object(Manifest, "load_latest_from_clusterdb_on_default") as p:
        yield p


class TestDeployMachineApplicationStep:
    def test_is_skip(self, cclient, jhelper):
        jhelper.get_application.side_effect = ApplicationNotFoundException("not found")

        step = DeployMachineApplicationStep(
<<<<<<< HEAD
            manifest, jhelper, "tfconfig", "app1", "model1", "fake-plan"
=======
            cclient, tfhelper, jhelper, "tfconfig", "app1", "model1"
>>>>>>> ca4b0c78
        )
        result = step.is_skip()

        jhelper.get_application.assert_called_once()
        assert result.result_type == ResultType.COMPLETED

    def test_is_skip_application_already_deployed(self, cclient, jhelper):
        step = DeployMachineApplicationStep(
<<<<<<< HEAD
            manifest, jhelper, "tfconfig", "app1", "model1", "fake-plan"
=======
            cclient, tfhelper, jhelper, "tfconfig", "app1", "model1"
>>>>>>> ca4b0c78
        )
        result = step.is_skip()

        jhelper.get_application.assert_called_once()
        assert result.result_type == ResultType.SKIPPED

    def test_run_pristine_installation(self, cclient, jhelper, manifest):
        jhelper.get_application.side_effect = ApplicationNotFoundException("not found")

        step = DeployMachineApplicationStep(
<<<<<<< HEAD
            manifest, jhelper, "tfconfig", "app1", "model1", "fake-plan"
=======
            cclient, tfhelper, jhelper, "tfconfig", "app1", "model1"
>>>>>>> ca4b0c78
        )
        result = step.run()

        jhelper.get_application.assert_called_once()
        manifest.update_tfvars_and_apply_tf.assert_called_once()
        assert result.result_type == ResultType.COMPLETED

    def test_run_already_deployed(self, cclient, jhelper, manifest):
        tfconfig = "tfconfig"
        tfplan = "fake-plan"
        machines = ["1", "2"]
        application = Mock(units=[Mock(machine=Mock(id=m)) for m in machines])
        jhelper.get_application.return_value = application

        step = DeployMachineApplicationStep(
<<<<<<< HEAD
            manifest, jhelper, tfconfig, "app1", "model1", tfplan
=======
            cclient, tfhelper, jhelper, "tfconfig", "app1", "model1"
>>>>>>> ca4b0c78
        )
        result = step.run()

        jhelper.get_application.assert_called_once()
        manifest.update_tfvars_and_apply_tf.assert_called_with(
            tfplan=tfplan,
            tfvar_config=tfconfig,
            override_tfvars={"machine_ids": machines},
        )
        assert result.result_type == ResultType.COMPLETED

    def test_run_tf_apply_failed(self, cclient, jhelper, manifest):
        manifest.update_tfvars_and_apply_tf.side_effect = TerraformException(
            "apply failed..."
        )

        step = DeployMachineApplicationStep(
<<<<<<< HEAD
            manifest, jhelper, "tfconfig", "app1", "model1", "fake-plan"
=======
            cclient, tfhelper, jhelper, "tfconfig", "app1", "model1"
>>>>>>> ca4b0c78
        )
        result = step.run()

        manifest.update_tfvars_and_apply_tf.assert_called_once()
        assert result.result_type == ResultType.FAILED
        assert result.message == "apply failed..."

    def test_run_waiting_timed_out(self, cclient, jhelper, manifest):
        jhelper.wait_application_ready.side_effect = TimeoutException("timed out")

        step = DeployMachineApplicationStep(
<<<<<<< HEAD
            manifest, jhelper, "tfconfig", "app1", "model1", "fake-plan"
=======
            cclient, tfhelper, jhelper, "tfconfig", "app1", "model1"
>>>>>>> ca4b0c78
        )
        result = step.run()

        jhelper.wait_application_ready.assert_called_once()
        assert result.result_type == ResultType.FAILED
        assert result.message == "timed out"


class TestAddMachineUnitStep:
    def test_is_skip(self, cclient, jhelper):
        step = AddMachineUnitStep(
            cclient, "app1", jhelper, "tfconfig", "app1", "model1"
        )
        result = step.is_skip()

        assert result.result_type == ResultType.COMPLETED

    def test_is_skip_node_missing(self, cclient, jhelper):
        cclient.cluster.get_node_info.side_effect = NodeNotExistInClusterException(
            "Node missing..."
        )

        step = AddMachineUnitStep(
            cclient, "app1", jhelper, "tfconfig", "app1", "model1"
        )
        result = step.is_skip()

        cclient.cluster.get_node_info.assert_called_once()
        assert result.result_type == ResultType.FAILED
        assert result.message == "Node missing..."

    def test_is_skip_application_missing(self, cclient, jhelper):
        jhelper.get_application.side_effect = ApplicationNotFoundException(
            "Application missing..."
        )

        step = AddMachineUnitStep(
            cclient, "app1", jhelper, "tfconfig", "app1", "model1"
        )
        result = step.is_skip()

        jhelper.get_application.assert_called_once()
        assert result.result_type == ResultType.FAILED
        assert result.message == "Application app1 has not been deployed"

    def test_is_skip_unit_already_deployed(self, cclient, jhelper):
        id = "1"
        cclient.cluster.get_node_info.return_value = {"machineid": id}
        jhelper.get_application.return_value = Mock(units=[Mock(machine=Mock(id=id))])

        step = AddMachineUnitStep(
            cclient, "app1", jhelper, "tfconfig", "app1", "model1"
        )
        result = step.is_skip()

        cclient.cluster.get_node_info.assert_called_once()
        jhelper.get_application.assert_called_once()
        assert result.result_type == ResultType.SKIPPED

    def test_run(self, cclient, jhelper, read_config):
        step = AddMachineUnitStep(
            cclient, "app1", jhelper, "tfconfig", "app1", "model1"
        )
        result = step.run()

        assert result.result_type == ResultType.COMPLETED

    def test_run_application_not_found(self, cclient, jhelper, read_config):
        jhelper.add_unit.side_effect = ApplicationNotFoundException(
            "Application missing..."
        )

        step = AddMachineUnitStep(
            cclient, "app1", jhelper, "tfconfig", "app1", "model1"
        )
        result = step.run()

        jhelper.add_unit.assert_called_once()
        assert result.result_type == ResultType.FAILED
        assert result.message == "Application missing..."

    def test_run_timeout(self, cclient, jhelper, read_config):
        jhelper.wait_unit_ready.side_effect = TimeoutException("timed out")

        step = AddMachineUnitStep(
            cclient, "app1", jhelper, "tfconfig", "app1", "model1"
        )
        result = step.run()

        jhelper.wait_unit_ready.assert_called_once()
        assert result.result_type == ResultType.FAILED
        assert result.message == "timed out"


class TestRemoveMachineUnitStep:
    def test_is_skip(self, cclient, jhelper):
        id = "1"
        cclient.cluster.get_node_info.return_value = {"machineid": id}
        jhelper.get_application.return_value = Mock(units=[Mock(machine=Mock(id=id))])

        step = RemoveMachineUnitStep(
            cclient, "app1", jhelper, "tfconfig", "app1", "model1"
        )
        result = step.is_skip()

        cclient.cluster.get_node_info.assert_called_once()
        jhelper.get_application.assert_called_once()
        assert result.result_type == ResultType.COMPLETED

    def test_is_skip_node_missing(self, cclient, jhelper):
        cclient.cluster.get_node_info.side_effect = NodeNotExistInClusterException(
            "Node missing..."
        )

        step = RemoveMachineUnitStep(
            cclient, "app1", jhelper, "tfconfig", "app1", "model1"
        )
        result = step.is_skip()

        cclient.cluster.get_node_info.assert_called_once()
        assert result.result_type == ResultType.SKIPPED

    def test_is_skip_application_missing(self, cclient, jhelper):
        jhelper.get_application.side_effect = ApplicationNotFoundException(
            "Application missing..."
        )

        step = RemoveMachineUnitStep(
            cclient, "app1", jhelper, "tfconfig", "app1", "model1"
        )
        result = step.is_skip()

        jhelper.get_application.assert_called_once()
        assert result.result_type == ResultType.SKIPPED

    def test_is_skip_unit_missing(self, cclient, jhelper):
        cclient.cluster.get_node_info.return_value = {}
        jhelper.get_application.return_value = Mock(units=[])

        step = RemoveMachineUnitStep(
            cclient, "app1", jhelper, "tfconfig", "app1", "model1"
        )
        result = step.is_skip()

        cclient.cluster.get_node_info.assert_called_once()
        jhelper.get_application.assert_called_once()
        assert result.result_type == ResultType.SKIPPED

    def test_run(self, cclient, jhelper, read_config):
        step = RemoveMachineUnitStep(
            cclient, "app1", jhelper, "tfconfig", "app1", "model1"
        )
        result = step.run()

        assert result.result_type == ResultType.COMPLETED

    def test_run_application_not_found(self, cclient, jhelper, read_config):
        jhelper.remove_unit.side_effect = ApplicationNotFoundException(
            "Application missing..."
        )

        step = RemoveMachineUnitStep(
            cclient, "app1", jhelper, "tfconfig", "app1", "model1"
        )
        result = step.run()

        jhelper.remove_unit.assert_called_once()
        assert result.result_type == ResultType.FAILED
        assert result.message == "Application missing..."

    def test_run_timeout(self, cclient, jhelper, read_config):
        jhelper.wait_application_ready.side_effect = TimeoutException("timed out")

        step = RemoveMachineUnitStep(
            cclient, "app1", jhelper, "tfconfig", "app1", "model1"
        )
        result = step.run()

        jhelper.wait_application_ready.assert_called_once()
        assert result.result_type == ResultType.FAILED
        assert result.message == "timed out"<|MERGE_RESOLUTION|>--- conflicted
+++ resolved
@@ -72,11 +72,7 @@
         jhelper.get_application.side_effect = ApplicationNotFoundException("not found")
 
         step = DeployMachineApplicationStep(
-<<<<<<< HEAD
-            manifest, jhelper, "tfconfig", "app1", "model1", "fake-plan"
-=======
-            cclient, tfhelper, jhelper, "tfconfig", "app1", "model1"
->>>>>>> ca4b0c78
+            cclient, manifest, jhelper, "tfconfig", "app1", "model1", "fake-plan"
         )
         result = step.is_skip()
 
@@ -85,11 +81,7 @@
 
     def test_is_skip_application_already_deployed(self, cclient, jhelper):
         step = DeployMachineApplicationStep(
-<<<<<<< HEAD
-            manifest, jhelper, "tfconfig", "app1", "model1", "fake-plan"
-=======
-            cclient, tfhelper, jhelper, "tfconfig", "app1", "model1"
->>>>>>> ca4b0c78
+            cclient, manifest, jhelper, "tfconfig", "app1", "model1", "fake-plan"
         )
         result = step.is_skip()
 
@@ -100,11 +92,7 @@
         jhelper.get_application.side_effect = ApplicationNotFoundException("not found")
 
         step = DeployMachineApplicationStep(
-<<<<<<< HEAD
-            manifest, jhelper, "tfconfig", "app1", "model1", "fake-plan"
-=======
-            cclient, tfhelper, jhelper, "tfconfig", "app1", "model1"
->>>>>>> ca4b0c78
+            cclient, manifest, jhelper, "tfconfig", "app1", "model1", "fake-plan"
         )
         result = step.run()
 
@@ -120,11 +108,7 @@
         jhelper.get_application.return_value = application
 
         step = DeployMachineApplicationStep(
-<<<<<<< HEAD
-            manifest, jhelper, tfconfig, "app1", "model1", tfplan
-=======
-            cclient, tfhelper, jhelper, "tfconfig", "app1", "model1"
->>>>>>> ca4b0c78
+            cclient, manifest, jhelper, tfconfig, "app1", "model1", tfplan
         )
         result = step.run()
 
@@ -142,11 +126,7 @@
         )
 
         step = DeployMachineApplicationStep(
-<<<<<<< HEAD
-            manifest, jhelper, "tfconfig", "app1", "model1", "fake-plan"
-=======
-            cclient, tfhelper, jhelper, "tfconfig", "app1", "model1"
->>>>>>> ca4b0c78
+            cclient, manifest, jhelper, "tfconfig", "app1", "model1", "fake-plan"
         )
         result = step.run()
 
@@ -158,11 +138,7 @@
         jhelper.wait_application_ready.side_effect = TimeoutException("timed out")
 
         step = DeployMachineApplicationStep(
-<<<<<<< HEAD
-            manifest, jhelper, "tfconfig", "app1", "model1", "fake-plan"
-=======
-            cclient, tfhelper, jhelper, "tfconfig", "app1", "model1"
->>>>>>> ca4b0c78
+            cclient, manifest, jhelper, "tfconfig", "app1", "model1", "fake-plan"
         )
         result = step.run()
 
