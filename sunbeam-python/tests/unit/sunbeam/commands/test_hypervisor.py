# Copyright 2023 Canonical Ltd.
#
# Licensed under the Apache License, Version 2.0 (the "License");
# you may not use this file except in compliance with the License.
# You may obtain a copy of the License at
#
#     http://www.apache.org/licenses/LICENSE-2.0
#
# Unless required by applicable law or agreed to in writing, software
# distributed under the License is distributed on an "AS IS" BASIS,
# WITHOUT WARRANTIES OR CONDITIONS OF ANY KIND, either express or implied.
# See the License for the specific language governing permissions and
# limitations under the License.

import asyncio
import unittest
from pathlib import Path
from unittest.mock import AsyncMock, Mock, patch

import pytest

from sunbeam.clusterd.service import NodeNotExistInClusterException
from sunbeam.commands.hypervisor import (
    ReapplyHypervisorTerraformPlanStep,
    RemoveHypervisorUnitStep,
)
from sunbeam.commands.terraform import TerraformException
from sunbeam.jobs.common import ResultType
from sunbeam.jobs.juju import ApplicationNotFoundException, TimeoutException


@pytest.fixture(autouse=True)
def mock_run_sync(mocker):
    try:
        loop = asyncio.get_running_loop()
    except RuntimeError:
        loop = asyncio.new_event_loop()

    def run_sync(coro):
        return loop.run_until_complete(coro)

    mocker.patch("sunbeam.commands.hypervisor.run_sync", run_sync)
    yield
    loop.close()


<<<<<<< HEAD
=======
class TestDeployHypervisorStep(unittest.TestCase):
    def __init__(self, methodName: str = "runTest") -> None:
        super().__init__(methodName)
        self.read_config = patch(
            "sunbeam.commands.hypervisor.read_config",
            Mock(
                return_value={
                    "openstack_model": "openstack",
                }
            ),
        )

    def setUp(self):
        self.client = Mock()
        self.read_config.start()
        self.jhelper = AsyncMock()
        self.tfhelper = Mock(path=Path())
        self.tfhelper_openstack = Mock(output=Mock(return_value={}))
        self.tfhelper_openstack.backend = "http"
        self.tfhelper_openstack.backend_config.return_value = {}
        self.manifest = Mock()

    def tearDown(self):
        self.read_config.stop()

    def test_is_skip(self):
        self.jhelper.get_application.side_effect = ApplicationNotFoundException(
            "not found"
        )

        step = DeployHypervisorApplicationStep(self.client, self.manifest, self.jhelper)
        result = step.is_skip()

        self.jhelper.get_application.assert_called_once()
        assert result.result_type == ResultType.COMPLETED

    def test_is_skip_app_already_deployed(self):
        step = DeployHypervisorApplicationStep(self.client, self.manifest, self.jhelper)
        result = step.is_skip()

        self.jhelper.get_application.assert_called_once()
        assert result.result_type == ResultType.SKIPPED

    def test_run_pristine_installation(self):
        self.jhelper.get_application.side_effect = ApplicationNotFoundException(
            "not found"
        )

        step = DeployHypervisorApplicationStep(self.client, self.manifest, self.jhelper)
        result = step.run()

        self.manifest.update_tfvars_and_apply_tf.assert_called_once()
        assert result.result_type == ResultType.COMPLETED

    def test_run_tf_apply_failed(self):
        self.manifest.update_tfvars_and_apply_tf.side_effect = TerraformException(
            "apply failed..."
        )

        step = DeployHypervisorApplicationStep(self.client, self.manifest, self.jhelper)
        result = step.run()

        self.manifest.update_tfvars_and_apply_tf.assert_called_once()
        assert result.result_type == ResultType.FAILED
        assert result.message == "apply failed..."

    def test_run_waiting_timed_out(self):
        self.jhelper.wait_application_ready.side_effect = TimeoutException("timed out")

        step = DeployHypervisorApplicationStep(self.client, self.manifest, self.jhelper)
        result = step.run()

        self.jhelper.wait_application_ready.assert_called_once()
        assert result.result_type == ResultType.FAILED
        assert result.message == "timed out"


class TestAddHypervisorUnitStep(unittest.TestCase):
    def __init__(self, methodName: str = "runTest") -> None:
        super().__init__(methodName)
        self.read_config = patch(
            "sunbeam.commands.hypervisor.read_config",
            Mock(
                return_value={
                    "openstack_model": "openstack",
                }
            ),
        )

    def setUp(self):
        self.client = Mock()
        self.read_config.start()
        self.jhelper = AsyncMock()
        self.name = "test-0"

    def tearDown(self):
        self.read_config.stop()

    def test_is_skip(self):
        step = AddHypervisorUnitStep(self.client, self.name, self.jhelper)
        result = step.is_skip()

        assert result.result_type == ResultType.COMPLETED

    def test_is_skip_node_missing(self):
        self.client.cluster.get_node_info.side_effect = NodeNotExistInClusterException(
            "Node missing..."
        )

        step = AddHypervisorUnitStep(self.client, self.name, self.jhelper)
        result = step.is_skip()

        self.client.cluster.get_node_info.assert_called_once()
        assert result.result_type == ResultType.FAILED
        assert result.message == "Node missing..."

    def test_is_skip_application_missing(self):
        self.jhelper.get_application.side_effect = ApplicationNotFoundException(
            "Application missing..."
        )

        step = AddHypervisorUnitStep(self.client, self.name, self.jhelper)
        result = step.is_skip()

        self.jhelper.get_application.assert_called_once()
        assert result.result_type == ResultType.FAILED
        msg = "openstack-hypervisor application has not been deployed yet"
        assert result.message == msg

    def test_is_skip_unit_already_deployed(self):
        id = "1"
        self.client.cluster.get_node_info.return_value = {"machineid": id}
        self.jhelper.get_application.return_value = Mock(
            units=[Mock(machine=Mock(id=id))]
        )

        step = AddHypervisorUnitStep(self.client, self.name, self.jhelper)
        result = step.is_skip()

        self.client.cluster.get_node_info.assert_called_once()
        self.jhelper.get_application.assert_called_once()
        assert result.result_type == ResultType.SKIPPED

    def test_run(self):
        step = AddHypervisorUnitStep(self.client, self.name, self.jhelper)
        result = step.run()

        assert result.result_type == ResultType.COMPLETED

    def test_run_application_not_found(self):
        self.jhelper.add_unit.side_effect = ApplicationNotFoundException(
            "Application missing..."
        )

        step = AddHypervisorUnitStep(self.client, self.name, self.jhelper)
        result = step.run()

        self.jhelper.add_unit.assert_called_once()
        assert result.result_type == ResultType.FAILED
        assert result.message == "Application missing..."

    def test_run_timeout(self):
        self.jhelper.wait_unit_ready.side_effect = TimeoutException("timed out")

        step = AddHypervisorUnitStep(self.client, self.name, self.jhelper)
        result = step.run()

        self.jhelper.wait_unit_ready.assert_called_once()
        assert result.result_type == ResultType.FAILED
        assert result.message == "timed out"


>>>>>>> b1f78431
class TestRemoveHypervisorUnitStep(unittest.TestCase):
    def __init__(self, methodName: str = "runTest") -> None:
        super().__init__(methodName)
        self.read_config = patch(
            "sunbeam.commands.hypervisor.read_config",
            Mock(
                return_value={
                    "openstack_model": "openstack",
                }
            ),
        )
        guest = Mock()
        type(guest).name = "my-guest"
        self.guests = [guest]

    def setUp(self):
        self.client = Mock()
        self.read_config.start()
        self.jhelper = AsyncMock()
        self.name = "test-0"

    def tearDown(self):
        self.read_config.stop()

    def test_is_skip(self):
        id = "1"
        self.client.cluster.get_node_info.return_value = {"machineid": id}
        self.jhelper.get_application.return_value = Mock(
            units=[Mock(machine=Mock(id=id))]
        )

        step = RemoveHypervisorUnitStep(self.client, self.name, self.jhelper)
        result = step.is_skip()

        self.client.cluster.get_node_info.assert_called_once()
        self.jhelper.get_application.assert_called_once()
        assert result.result_type == ResultType.COMPLETED

    def test_is_skip_node_missing(self):
        self.client.cluster.get_node_info.side_effect = NodeNotExistInClusterException(
            "Node missing..."
        )

        step = RemoveHypervisorUnitStep(self.client, self.name, self.jhelper)
        result = step.is_skip()

        self.client.cluster.get_node_info.assert_called_once()
        assert result.result_type == ResultType.SKIPPED

    def test_is_skip_application_missing(self):
        self.jhelper.get_application.side_effect = ApplicationNotFoundException(
            "Application missing..."
        )

        step = RemoveHypervisorUnitStep(self.client, self.name, self.jhelper)
        result = step.is_skip()

        self.jhelper.get_application.assert_called_once()
        assert result.result_type == ResultType.SKIPPED

    def test_is_skip_unit_missing(self):
        self.client.cluster.get_node_info.return_value = {}
        self.jhelper.get_application.return_value = Mock(units=[])

        step = RemoveHypervisorUnitStep(self.client, self.name, self.jhelper)
        result = step.is_skip()

        self.client.cluster.get_node_info.assert_called_once()
        self.jhelper.get_application.assert_called_once()
        assert result.result_type == ResultType.SKIPPED

    @patch("sunbeam.commands.hypervisor.remove_hypervisor")
    @patch("sunbeam.commands.hypervisor.guests_on_hypervisor")
    def test_run(self, guests_on_hypervisor, remove_hypervisor):
        guests_on_hypervisor.return_value = []
        step = RemoveHypervisorUnitStep(self.client, self.name, self.jhelper)
        result = step.run()
        assert result.result_type == ResultType.COMPLETED
        remove_hypervisor.assert_called_once_with("test-0", self.jhelper)

    @patch("sunbeam.commands.hypervisor.remove_hypervisor")
    @patch("sunbeam.commands.hypervisor.guests_on_hypervisor")
    def test_run_guests(self, guests_on_hypervisor, remove_hypervisor):
        guests_on_hypervisor.return_value = self.guests
        step = RemoveHypervisorUnitStep(self.client, self.name, self.jhelper)
        result = step.run()
        assert result.result_type == ResultType.FAILED
        assert not remove_hypervisor.called

    @patch("sunbeam.commands.hypervisor.remove_hypervisor")
    @patch("sunbeam.commands.hypervisor.guests_on_hypervisor")
    def test_run_guests_force(self, guests_on_hypervisor, remove_hypervisor):
        guests_on_hypervisor.return_value = self.guests
        step = RemoveHypervisorUnitStep(self.client, self.name, self.jhelper, True)
        result = step.run()
        assert result.result_type == ResultType.COMPLETED
        remove_hypervisor.assert_called_once_with("test-0", self.jhelper)

    @patch("sunbeam.commands.hypervisor.remove_hypervisor")
    @patch("sunbeam.commands.hypervisor.guests_on_hypervisor")
    def test_run_application_not_found(self, guests_on_hypervisor, remove_hypervisor):
        guests_on_hypervisor.return_value = []
        self.jhelper.remove_unit.side_effect = ApplicationNotFoundException(
            "Application missing..."
        )

        step = RemoveHypervisorUnitStep(self.client, self.name, self.jhelper)
        result = step.run()

        self.jhelper.remove_unit.assert_called_once()
        assert result.result_type == ResultType.FAILED
        assert result.message == "Application missing..."

    @patch("sunbeam.commands.hypervisor.remove_hypervisor")
    @patch("sunbeam.commands.hypervisor.guests_on_hypervisor")
    def test_run_timeout(self, guests_on_hypervisor, remove_hypervisor):
        guests_on_hypervisor.return_value = []
        self.jhelper.wait_application_ready.side_effect = TimeoutException("timed out")

        step = RemoveHypervisorUnitStep(self.client, self.name, self.jhelper)
        result = step.run()

        self.jhelper.wait_application_ready.assert_called_once()
        assert result.result_type == ResultType.FAILED
        assert result.message == "timed out"


class TestReapplyHypervisorTerraformPlanStep(unittest.TestCase):
    def __init__(self, methodName: str = "runTest") -> None:
        super().__init__(methodName)
        self.read_config = patch(
            "sunbeam.commands.hypervisor.read_config",
            Mock(
                return_value={
                    "openstack_model": "openstack",
                }
            ),
        )

    def setUp(self):
        self.client = Mock()
        self.read_config.start()
        self.jhelper = AsyncMock()
        self.manifest = Mock()

    def tearDown(self):
        self.read_config.stop()

    def test_is_skip(self):
        step = ReapplyHypervisorTerraformPlanStep(
            self.client, self.manifest, self.jhelper
        )
        result = step.is_skip()

        assert result.result_type == ResultType.COMPLETED

    def test_run_pristine_installation(self):
        self.jhelper.get_application.side_effect = ApplicationNotFoundException(
            "not found"
        )

        step = ReapplyHypervisorTerraformPlanStep(
            self.client, self.manifest, self.jhelper
        )
        result = step.run()

        self.manifest.update_tfvars_and_apply_tf.assert_called_once()
        assert result.result_type == ResultType.COMPLETED

    def test_run_tf_apply_failed(self):
        self.manifest.update_tfvars_and_apply_tf.side_effect = TerraformException(
            "apply failed..."
        )

        step = ReapplyHypervisorTerraformPlanStep(
            self.client, self.manifest, self.jhelper
        )
        result = step.run()

        self.manifest.update_tfvars_and_apply_tf.assert_called_once()
        assert result.result_type == ResultType.FAILED
        assert result.message == "apply failed..."

    def test_run_waiting_timed_out(self):
        self.jhelper.wait_application_ready.side_effect = TimeoutException("timed out")

        step = ReapplyHypervisorTerraformPlanStep(
            self.client, self.manifest, self.jhelper
        )
        result = step.run()

        self.jhelper.wait_application_ready.assert_called_once()
        assert result.result_type == ResultType.FAILED
        assert result.message == "timed out"<|MERGE_RESOLUTION|>--- conflicted
+++ resolved
@@ -14,7 +14,6 @@
 
 import asyncio
 import unittest
-from pathlib import Path
 from unittest.mock import AsyncMock, Mock, patch
 
 import pytest
@@ -44,181 +43,6 @@
     loop.close()
 
 
-<<<<<<< HEAD
-=======
-class TestDeployHypervisorStep(unittest.TestCase):
-    def __init__(self, methodName: str = "runTest") -> None:
-        super().__init__(methodName)
-        self.read_config = patch(
-            "sunbeam.commands.hypervisor.read_config",
-            Mock(
-                return_value={
-                    "openstack_model": "openstack",
-                }
-            ),
-        )
-
-    def setUp(self):
-        self.client = Mock()
-        self.read_config.start()
-        self.jhelper = AsyncMock()
-        self.tfhelper = Mock(path=Path())
-        self.tfhelper_openstack = Mock(output=Mock(return_value={}))
-        self.tfhelper_openstack.backend = "http"
-        self.tfhelper_openstack.backend_config.return_value = {}
-        self.manifest = Mock()
-
-    def tearDown(self):
-        self.read_config.stop()
-
-    def test_is_skip(self):
-        self.jhelper.get_application.side_effect = ApplicationNotFoundException(
-            "not found"
-        )
-
-        step = DeployHypervisorApplicationStep(self.client, self.manifest, self.jhelper)
-        result = step.is_skip()
-
-        self.jhelper.get_application.assert_called_once()
-        assert result.result_type == ResultType.COMPLETED
-
-    def test_is_skip_app_already_deployed(self):
-        step = DeployHypervisorApplicationStep(self.client, self.manifest, self.jhelper)
-        result = step.is_skip()
-
-        self.jhelper.get_application.assert_called_once()
-        assert result.result_type == ResultType.SKIPPED
-
-    def test_run_pristine_installation(self):
-        self.jhelper.get_application.side_effect = ApplicationNotFoundException(
-            "not found"
-        )
-
-        step = DeployHypervisorApplicationStep(self.client, self.manifest, self.jhelper)
-        result = step.run()
-
-        self.manifest.update_tfvars_and_apply_tf.assert_called_once()
-        assert result.result_type == ResultType.COMPLETED
-
-    def test_run_tf_apply_failed(self):
-        self.manifest.update_tfvars_and_apply_tf.side_effect = TerraformException(
-            "apply failed..."
-        )
-
-        step = DeployHypervisorApplicationStep(self.client, self.manifest, self.jhelper)
-        result = step.run()
-
-        self.manifest.update_tfvars_and_apply_tf.assert_called_once()
-        assert result.result_type == ResultType.FAILED
-        assert result.message == "apply failed..."
-
-    def test_run_waiting_timed_out(self):
-        self.jhelper.wait_application_ready.side_effect = TimeoutException("timed out")
-
-        step = DeployHypervisorApplicationStep(self.client, self.manifest, self.jhelper)
-        result = step.run()
-
-        self.jhelper.wait_application_ready.assert_called_once()
-        assert result.result_type == ResultType.FAILED
-        assert result.message == "timed out"
-
-
-class TestAddHypervisorUnitStep(unittest.TestCase):
-    def __init__(self, methodName: str = "runTest") -> None:
-        super().__init__(methodName)
-        self.read_config = patch(
-            "sunbeam.commands.hypervisor.read_config",
-            Mock(
-                return_value={
-                    "openstack_model": "openstack",
-                }
-            ),
-        )
-
-    def setUp(self):
-        self.client = Mock()
-        self.read_config.start()
-        self.jhelper = AsyncMock()
-        self.name = "test-0"
-
-    def tearDown(self):
-        self.read_config.stop()
-
-    def test_is_skip(self):
-        step = AddHypervisorUnitStep(self.client, self.name, self.jhelper)
-        result = step.is_skip()
-
-        assert result.result_type == ResultType.COMPLETED
-
-    def test_is_skip_node_missing(self):
-        self.client.cluster.get_node_info.side_effect = NodeNotExistInClusterException(
-            "Node missing..."
-        )
-
-        step = AddHypervisorUnitStep(self.client, self.name, self.jhelper)
-        result = step.is_skip()
-
-        self.client.cluster.get_node_info.assert_called_once()
-        assert result.result_type == ResultType.FAILED
-        assert result.message == "Node missing..."
-
-    def test_is_skip_application_missing(self):
-        self.jhelper.get_application.side_effect = ApplicationNotFoundException(
-            "Application missing..."
-        )
-
-        step = AddHypervisorUnitStep(self.client, self.name, self.jhelper)
-        result = step.is_skip()
-
-        self.jhelper.get_application.assert_called_once()
-        assert result.result_type == ResultType.FAILED
-        msg = "openstack-hypervisor application has not been deployed yet"
-        assert result.message == msg
-
-    def test_is_skip_unit_already_deployed(self):
-        id = "1"
-        self.client.cluster.get_node_info.return_value = {"machineid": id}
-        self.jhelper.get_application.return_value = Mock(
-            units=[Mock(machine=Mock(id=id))]
-        )
-
-        step = AddHypervisorUnitStep(self.client, self.name, self.jhelper)
-        result = step.is_skip()
-
-        self.client.cluster.get_node_info.assert_called_once()
-        self.jhelper.get_application.assert_called_once()
-        assert result.result_type == ResultType.SKIPPED
-
-    def test_run(self):
-        step = AddHypervisorUnitStep(self.client, self.name, self.jhelper)
-        result = step.run()
-
-        assert result.result_type == ResultType.COMPLETED
-
-    def test_run_application_not_found(self):
-        self.jhelper.add_unit.side_effect = ApplicationNotFoundException(
-            "Application missing..."
-        )
-
-        step = AddHypervisorUnitStep(self.client, self.name, self.jhelper)
-        result = step.run()
-
-        self.jhelper.add_unit.assert_called_once()
-        assert result.result_type == ResultType.FAILED
-        assert result.message == "Application missing..."
-
-    def test_run_timeout(self):
-        self.jhelper.wait_unit_ready.side_effect = TimeoutException("timed out")
-
-        step = AddHypervisorUnitStep(self.client, self.name, self.jhelper)
-        result = step.run()
-
-        self.jhelper.wait_unit_ready.assert_called_once()
-        assert result.result_type == ResultType.FAILED
-        assert result.message == "timed out"
-
-
->>>>>>> b1f78431
 class TestRemoveHypervisorUnitStep(unittest.TestCase):
     def __init__(self, methodName: str = "runTest") -> None:
         super().__init__(methodName)
